--- conflicted
+++ resolved
@@ -191,33 +191,19 @@
         # Extract parameters
         parameters = self.extract_parameters(user_query, template)
         parameterized_template = template.model_construct(**parameters)
-<<<<<<< HEAD
-        errors, missing_params = parameterized_template.validate_fields()
+        # errors, missing_params = parameterized_template.validate_fields()
+        
         msg = ''
         if missing_params:
             missing_params_with_desc = [f"{k} - {v}" for k, v in template.get_fields_info().items() if k in missing_params]
             msg += f"Please provide the following information: {', '.join(missing_params_with_desc)}\n"
         if errors:
             errors_with_desc = '\n'.join(f'{k}: {v}' for k, v in errors.items())
-            msg += f"Some parameters are invalid: {errors_with_desc}"
+            msg += f"Some parameters are invalid: {parameters}\n"
+            msg += f"Errors: {errors_with_desc}"
             msg += "\nPlease try to provide these parameters in a correct format."
         if msg:
             return "CONTINUE", msg
-=======
-        # errors, missing_params = parameterized_template.validate_fields()
-        
-        # msg = ''
-        # if missing_params:
-        #     missing_params_with_desc = [f"{k} - {v}" for k, v in template.get_fields_info().items() if k in missing_params]
-        #     msg += f"Please provide the following information: {', '.join(missing_params_with_desc)}\n"
-        # if errors:
-        #     errors_with_desc = '\n'.join(f'{k}: {v}' for k, v in errors.items())
-        #     msg += f"Some parameters are invalid: {parameters}\n"
-        #     msg += f"Errors: {errors_with_desc}"
-        #     msg += "\nPlease try to provide these parameters in a correct format."
-        # if msg:
-        #     return msg
->>>>>>> c6497ce2
         
         # Execute query
         try:
